--- conflicted
+++ resolved
@@ -180,29 +180,7 @@
   fi
   
   
-<<<<<<< HEAD
   if [[ $START_ONFS == true || $START_HORIZON == true || $START_NUMERIX == true || $START_TRUFFLEBOX == true ]]; then
-=======
-  if [[ $START_ONFS == true || $START_HORIZON == true || $START_TRUFFLEBOX == true ]]; then
-    if [[ $LOCAL_MODE == true ]]; then
-      echo ""
-      echo "🐳 Building docker images locally"
-      if [[ $START_ONFS == true ]]; then
-        cd ../online-feature-store && docker build -t ghcr.io/meesho/onfs-api-server:local -f cmd/api-server/DockerFile .
-        export ONFS_VERSION="local"
-      fi
-      if [[ $START_HORIZON == true ]]; then
-        cd ../horizon && docker build -t ghcr.io/meesho/horizon:local -f cmd/horizon/Dockerfile .
-        export HORIZON_VERSION="local"
-      fi
-      if [[ $START_TRUFFLEBOX == true ]]; then
-        cd ../trufflebox-ui && docker build -t ghcr.io/meesho/trufflebox-ui:local -f DockerFile .
-        export TRUFFLEBOX_VERSION="local"
-      fi
-      cd ../quick-start
-    fi
-
->>>>>>> ba393f53
     echo ""
     echo "🏷️  Application versions:"
     if [[ $START_ONFS == true ]]; then
