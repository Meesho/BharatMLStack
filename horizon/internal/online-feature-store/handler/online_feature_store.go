package handler

import (
	"encoding/json"
	"fmt"
	"slices"
	"strconv"
	"strings"
	"time"

	onlinefeaturestore "github.com/Meesho/BharatMLStack/horizon/internal/online-feature-store"
	"github.com/Meesho/BharatMLStack/horizon/internal/repositories/scylla"
	"github.com/Meesho/BharatMLStack/horizon/pkg/infra"

	config2 "github.com/Meesho/BharatMLStack/horizon/internal/online-feature-store/config"
	"github.com/Meesho/BharatMLStack/horizon/internal/repositories/sql/entity"
	"github.com/Meesho/BharatMLStack/horizon/internal/repositories/sql/featuregroup"
	"github.com/Meesho/BharatMLStack/horizon/internal/repositories/sql/features"
	"github.com/Meesho/BharatMLStack/horizon/internal/repositories/sql/job"
	"github.com/Meesho/BharatMLStack/horizon/internal/repositories/sql/store"
	"github.com/rs/zerolog/log"
)

type OnlineFeatureStore struct {
	Config       config2.Manager
	entityRepo   entity.Repository
	fgRepo       featuregroup.Repository
	featureRepo  features.Repository
	storeRepo    store.Repository
	jobRepo      job.Repository
	scyllaStores map[int]scylla.Store //ConfigId to scylla store
}

var FeatureList = []string{"PARENT", "PCTR_CALIBRATION", "PCVR_CALIBRATION"}

const (
	storageScyllaPrefix        = "SCYLLA_"
	activeConfIds              = "ACTIVE_CONFIG_IDS"
	storageRedisFailoverPrefix = "REDIS_FAILOVER_"
)

var (
	confIdToDbTypeMap = make(map[string]string)
)

func InitV1ConfigHandler() Config {
	if config == nil {
		once.Do(func() {
<<<<<<< HEAD
			scyllaActiveConfIdsStr := onlinefeaturestore.ScyllaActiveConfIdsStr
			redisFailoverActiveConfIdsStr := onlinefeaturestore.RedisFailoverActiveConfIdsStr
			if scyllaActiveConfIdsStr == "" {
				return
			}
			scyllaActiveIds := strings.Split(scyllaActiveConfIdsStr, ",")
			scyllaStores := make(map[int]scylla.Store, len(scyllaActiveIds))
			for _, configIdStr := range scyllaActiveIds {
				confIdToDbTypeMap[configIdStr] = "scylla"
				activeConfigId, err := strconv.Atoi(configIdStr)
				if err != nil {
					log.Error().Msgf("Error in converting config id %s to int", configIdStr)
					continue
				}
				connFacade, _ := infra.Scylla.GetConnection(activeConfigId)
				conn := connFacade.(*infra.ScyllaClusterConnection)
				scyllaStore, err2 := scylla.NewRepository(conn)
				if err2 != nil {
					log.Error().Msgf("Error in creating scylla store")
=======
			scyllaActiveConfIdsStr := viper.GetString(storageScyllaPrefix + activeConfIds)
			redisFailoverActiveConfIdsStr := viper.GetString(storageRedisFailoverPrefix + activeConfIds)

			scyllaStores := make(map[int]scylla.Store)

			if scyllaActiveConfIdsStr != "" {
				scyllaActiveIds := strings.Split(scyllaActiveConfIdsStr, ",")
				scyllaStores = make(map[int]scylla.Store, len(scyllaActiveIds))
				for _, configIdStr := range scyllaActiveIds {
					confIdToDbTypeMap[configIdStr] = "scylla"
					activeConfigId, err := strconv.Atoi(configIdStr)
					if err != nil {
						log.Error().Msgf("Error in converting config id %s to int", configIdStr)
						continue
					}
					connFacade, _ := infra.Scylla.GetConnection(activeConfigId)
					conn := connFacade.(*infra.ScyllaClusterConnection)
					scyllaStore, err2 := scylla.NewRepository(conn)
					if err2 != nil {
						log.Error().Msgf("Error in creating scylla store")
					}
					scyllaStores[activeConfigId] = scyllaStore
>>>>>>> 4895913f
				}
			} else {
				log.Warn().Msg("SCYLLA_ACTIVE_CONFIG_IDS not configured, running without Scylla stores")
			}
			if redisFailoverActiveConfIdsStr != "" {
				redisFailoverActiveIds := strings.Split(redisFailoverActiveConfIdsStr, ",")
				for _, redisFailoverActiveId := range redisFailoverActiveIds {
					confIdToDbTypeMap[redisFailoverActiveId] = "redis_failover"
				}
			}

			connection, _ := infra.SQL.GetConnection()
			sqlConn := connection.(*infra.SQLConnection)
			entityRepo, err := entity.NewRepository(sqlConn)
			if err != nil {
				log.Error().Msgf("Error in creating entity repository")
			}
			fgRepo, err := featuregroup.NewRepository(sqlConn)
			if err != nil {
				log.Error().Msgf("Error in creating feature group repository")
			}
			featureRepo, err := features.NewRepository(sqlConn)
			if err != nil {
				log.Error().Msgf("Error in creating feature repository")
			}
			storeRepo, err := store.NewRepository(sqlConn)
			if err != nil {
				log.Error().Msgf("Error in creating store repository")
			}
			jobRepo, err := job.NewRepository(sqlConn)
			if err != nil {
				log.Error().Msgf("Error in creating job repository")
			}
			config = &OnlineFeatureStore{
				Config:       config2.NewEtcdConfig(),
				entityRepo:   entityRepo,
				fgRepo:       fgRepo,
				featureRepo:  featureRepo,
				storeRepo:    storeRepo,
				jobRepo:      jobRepo,
				scyllaStores: scyllaStores,
			}
		})
	}
	return config
}

func (o *OnlineFeatureStore) RegisterStore(request *RegisterStoreRequest) (uint, error) {
	//check if confId is valid
	if _, ok := confIdToDbTypeMap[strconv.Itoa(request.ConfId)]; !ok {
		return 0, fmt.Errorf("invalid conf id :%d", request.ConfId)
	}

	//check if dbType is valid
	if confIdToDbTypeMap[strconv.Itoa(request.ConfId)] != request.DbType {
		return 0, fmt.Errorf("invalid db type %s for conf id %d", request.DbType, request.ConfId)
	}

	payload, err := json.Marshal(request)
	if err != nil {
		fmt.Println("Error:", err)
		return 0, err
	}
	requestId, err := o.storeRepo.Create(&store.Table{
		Payload:    string(payload),
		CreatedBy:  request.UserId,
		ApprovedBy: "",
		Status:     "PENDING APPROVAL",
		CreatedAt:  time.Now(),
		UpdatedAt:  time.Now(),
		Service:    "Online Feature Store",
	})
	if err != nil {
		log.Error().Msgf("Error Registering Store for %s , %s", request.DbType, request.Table)
		return 0, err
	}
	return requestId, nil
}

func (o *OnlineFeatureStore) ProcessStore(request *ProcessStoreRequest) error {
	e, err := o.storeRepo.GetById(request.RequestId)
	if e == nil || err != nil {
		log.Error().Msgf("Error Approving Store for %d", request.RequestId)
		return err
	}
	if e.Status == "APPROVED" || e.Status == "REJECTED" {
		log.Error().Msgf("Store is already Processed for %d", request.RequestId)
		return fmt.Errorf("store is already Processed for %d", request.RequestId)
	}
	var payload RegisterStoreRequest
	if request.Status != "REJECTED" {
		json.Unmarshal([]byte(e.Payload), &payload)
		storeMap, err := o.Config.RegisterStore(payload.ConfId, payload.DbType, payload.Table, payload.PrimaryKeys, payload.TableTtl)
		if err != nil {
			log.Error().Msgf("Error Registering Store for %s , %s", payload.DbType, payload.Table)
			return err
		}

		err = o.Config.CreateStore(storeMap)
		if err != nil {
			log.Error().Msgf("Error Creating Store for %s , %s", payload.DbType, payload.Table)
			return err
		}

		if payload.DbType != "scylla" {
			// Table creation is not required
			return nil
		}

		err = o.scyllaStores[payload.ConfId].CreateTable(payload.Table, payload.PrimaryKeys, payload.TableTtl)
		if err != nil {
			log.Error().Msgf("Error Creating Table for %s , %s", payload.DbType, payload.Table)
			return err
		}
	}
	err = o.storeRepo.Update(&store.Table{
		RequestId:    uint(request.RequestId),
		ApprovedBy:   request.ApproverId,
		Status:       request.Status,
		Service:      "Online Feature Store",
		RejectReason: request.RejectReason,
	})
	if err != nil {
		log.Error().Msgf("Error Approving Store for %v", payload)
		return err
	}
	return nil
}

func (o *OnlineFeatureStore) RegisterEntity(request *RegisterEntityRequest) (uint, error) {
	payload, err := json.Marshal(request)
	if err != nil {
		fmt.Println("Error:", err)
		return 0, err
	}
	requestId, err := o.entityRepo.Create(&entity.Table{
		Payload:     string(payload),
		CreatedBy:   request.UserId,
		EntityLabel: request.EntityLabel,
		ApprovedBy:  "",
		Status:      "PENDING APPROVAL",
		RequestType: "CREATE",
		CreatedAt:   time.Now(),
		UpdatedAt:   time.Now(),
		Service:     "Online Feature Store",
	})
	if err != nil {
		log.Error().Msgf("Error Registering Entity for %s , %v", request.EntityLabel, request.KeyMap)
		return 0, err
	}
	return requestId, nil
}

func (o *OnlineFeatureStore) EditEntity(request *EditEntityRequest) (uint, error) {
	payload, err := json.Marshal(request)
	if err != nil {
		fmt.Println("Error:", err)
		return 0, err
	}
	requestId, err := o.entityRepo.Create(&entity.Table{
		Payload:     string(payload),
		CreatedBy:   request.UserId,
		EntityLabel: request.EntityLabel,
		ApprovedBy:  "",
		Status:      "PENDING APPROVAL",
		RequestType: "EDIT",
		CreatedAt:   time.Now(),
		UpdatedAt:   time.Now(),
		Service:     "Online Feature Store",
	})
	if err != nil {
		log.Error().Msgf("Error Registering Entity for %s", request.EntityLabel)
		return 0, err
	}
	return requestId, nil
}

func (o *OnlineFeatureStore) GetAllEntities() ([]string, error) {
	return o.Config.GetAllEntities()
}

func (o *OnlineFeatureStore) GetFeatureGroupLabelsForEntity(entityLabel string) ([]string, error) {
	return o.Config.GetAllFeatureGroupByEntityLabel(entityLabel)
}

func (o *OnlineFeatureStore) GetJobsByJobType(jobType string) ([]string, error) {
	return o.Config.GetJobs(jobType)
}

func (o *OnlineFeatureStore) GetStores() (map[string]config2.Store, error) {
	return o.Config.GetStores()
}

func (o *OnlineFeatureStore) GetConfig() (map[string]string, error) {
	return confIdToDbTypeMap, nil
}

func (o *OnlineFeatureStore) ProcessEntity(request *ProcessEntityRequest) error {
	e, err := o.entityRepo.GetById(request.RequestId)
	if e == nil || err != nil {
		log.Error().Msgf("Error Approving Entity for %d", request.RequestId)
		return err
	}
	if e.Status == "APPROVED" {
		log.Error().Msgf("Entity is already Processed for %d", request.RequestId)
		return fmt.Errorf("entity is already Processed for %d", request.RequestId)
	}
	var registerPayload RegisterEntityRequest
	var editPayload EditEntityRequest
	if request.Status != "REJECTED" {
		if e.RequestType == "CREATE" {
			json.Unmarshal([]byte(e.Payload), &registerPayload)
			err = o.Config.RegisterEntity(registerPayload.EntityLabel, registerPayload.KeyMap, registerPayload.DistributedCache, registerPayload.InMemoryCache)
			if err != nil {
				log.Error().Msgf("Error Creating Entity for %s , %v", registerPayload.EntityLabel, registerPayload.KeyMap)
				return err
			}
		} else if e.RequestType == "EDIT" {
			json.Unmarshal([]byte(e.Payload), &editPayload)
			err = o.Config.EditEntity(editPayload.EntityLabel, editPayload.DistributedCache, editPayload.InMemoryCache)
			if err != nil {
				log.Error().Msgf("Error Editing Entity for %s", editPayload.EntityLabel)
				return err
			}
		} else {
			return fmt.Errorf("invalid request type")
		}

	}
	err = o.entityRepo.Update(&entity.Table{
		RequestId:    uint(request.RequestId),
		ApprovedBy:   request.ApproverId,
		Status:       request.Status,
		Service:      "Online Feature Store",
		RejectReason: request.RejectReason,
	})
	if err != nil {
		log.Error().Msgf("Error Approving Entity for %s", registerPayload.EntityLabel)
		return err
	}
	return nil
}

func (o *OnlineFeatureStore) RegisterFeatureGroup(request *RegisterFeatureGroupRequest) (uint, error) {
	payload, err := json.Marshal(request)
	if err != nil {
		fmt.Println("Error:", err)
		return 0, err
	}
	requestId, err := o.fgRepo.Create(&featuregroup.Table{
		Payload:           payload,
		CreatedBy:         request.UserId,
		EntityLabel:       request.EntityLabel,
		FeatureGroupLabel: request.FgLabel,
		ApprovedBy:        "",
		Status:            "PENDING APPROVAL",
		RequestType:       "CREATE",
		CreatedAt:         time.Now(),
		UpdatedAt:         time.Now(),
		Service:           "Online Feature Store",
	})
	if err != nil {
		log.Error().Msgf("Error Registering Feature Group for %s", request.FgLabel)
		return 0, err
	}
	return requestId, nil
}

func (o *OnlineFeatureStore) EditFeatureGroup(request *EditFeatureGroupRequest) (uint, error) {
	payload, err := json.Marshal(request)
	if err != nil {
		fmt.Println("Error:", err)
		return 0, err
	}
	requestId, err := o.fgRepo.Create(&featuregroup.Table{
		Payload:           payload,
		CreatedBy:         request.UserId,
		EntityLabel:       request.EntityLabel,
		FeatureGroupLabel: request.FgLabel,
		ApprovedBy:        "",
		Status:            "PENDING APPROVAL",
		RequestType:       "EDIT",
		CreatedAt:         time.Now(),
		UpdatedAt:         time.Now(),
		Service:           "Online Feature Store",
	})
	if err != nil {
		log.Error().Msgf("Error Editing Feature Group for %s", request.FgLabel)
		return 0, err
	}
	return requestId, nil
}

func (o *OnlineFeatureStore) ProcessFeatureGroup(request *ProcessFeatureGroupRequest) error {
	fg, err := o.fgRepo.GetById(request.RequestId)
	if fg == nil || err != nil {
		log.Error().Msgf("Error Approving Feature Group for %d", request.RequestId)
		return err
	}
	if fg.Status == "APPROVED" {
		log.Error().Msgf("Feature Group is already Processed for %d", request.RequestId)
		return fmt.Errorf("feature group is already Processed for %d", request.RequestId)
	}
	var registerPayload RegisterFeatureGroupRequest
	var editPayload EditFeatureGroupRequest
	if request.Status != "REJECTED" {
		if fg.RequestType == "CREATE" {
			json.Unmarshal(fg.Payload, &registerPayload)
			var featureLabels, featureDefaultValues, storageProvider, basePaths, dataPaths, stringLength, vectorLength []string

			hasValidFeatures := false
			for _, feature := range registerPayload.Features {
				if feature.Labels != "" {
					hasValidFeatures = true
					featureLabels = append(featureLabels, feature.Labels)
					featureDefaultValues = append(featureDefaultValues, feature.DefaultValues)
					storageProvider = append(storageProvider, feature.StorageProvider)
					basePaths = append(basePaths, feature.SourceBasePath)
					dataPaths = append(dataPaths, feature.SourceDataColumn)
					stringLength = append(stringLength, feature.StringLength)
					vectorLength = append(vectorLength, feature.VectorLength)
				}
			}

			if !hasValidFeatures {
				log.Info().Msgf("Creating feature group %s without features - no valid features provided", registerPayload.FgLabel)
			}

			columns, store, paths, err := o.Config.RegisterFeatureGroup(registerPayload.EntityLabel, registerPayload.FgLabel, registerPayload.JobId, registerPayload.StoreId, registerPayload.TtlInSeconds, registerPayload.InMemoryCacheEnabled, registerPayload.DistributedCacheEnabled,
				registerPayload.DataType, featureLabels, featureDefaultValues, storageProvider, basePaths, dataPaths, stringLength, vectorLength, registerPayload.LayoutVersion)
			if err != nil {
				log.Error().Msgf("Error Registering Feature Group for %s , %s, %s", registerPayload.EntityLabel, registerPayload.FgLabel, err)
				return err
			}
			err = o.Config.CreateFeatureGroup(paths)
			if err != nil {
				log.Error().Msgf("Error Creating Feature Group for %s , %s, %s", registerPayload.EntityLabel, registerPayload.FgLabel, err)
				return err
			}
			if store.DbType != "scylla" {
				// Column creation is not required. Still update approval status for non-scylla stores (e.g., redis_failover)
				err = o.fgRepo.Update(&featuregroup.Table{
					RequestId:    uint(request.RequestId),
					ApprovedBy:   request.ApproverId,
					Status:       request.Status,
					RejectReason: request.RejectReason,
				})
				if err != nil {
					log.Error().Msg("Error Approving Feature Group")
					return err
				}
				return nil
			}
			for _, column := range columns {
				err = o.scyllaStores[store.ConfId].AddColumn(store.Table, column)
				if err != nil {
					log.Error().Msgf("Error Adding Column for %s", err)
					return err
				}
			}
		} else if fg.RequestType == "EDIT" {
			json.Unmarshal(fg.Payload, &editPayload)
			err = o.Config.EditFeatureGroup(editPayload.EntityLabel, editPayload.FgLabel, editPayload.TtlInSeconds, editPayload.InMemoryCacheEnabled, editPayload.DistributedCacheEnabled, editPayload.LayoutVersion)
			if err != nil {
				log.Error().Msgf("Error Registering Feature Group for %s , %s, %s", editPayload.EntityLabel, editPayload.FgLabel, err)
				return err
			}
		} else {
			return fmt.Errorf("invalid request type")
		}
	}
	err = o.fgRepo.Update(&featuregroup.Table{
		RequestId:    uint(request.RequestId),
		ApprovedBy:   request.ApproverId,
		Status:       request.Status,
		RejectReason: request.RejectReason,
	})
	if err != nil {
		log.Error().Msg("Error Approving Feature Group")
		return err
	}
	return nil
}

func (o *OnlineFeatureStore) RegisterJob(request *RegisterJobRequest) (uint, error) {
	payload, err := json.Marshal(request)
	if err != nil {
		fmt.Println("Error:", err)
		return 0, err
	}
	requestId, err := o.jobRepo.Create(&job.Table{
		Payload:    string(payload),
		JobId:      request.JobId,
		CreatedBy:  request.UserId,
		ApprovedBy: "",
		Status:     "PENDING APPROVAL",
		CreatedAt:  time.Now(),
		UpdatedAt:  time.Now(),
		Service:    "Online Feature Store",
	})
	if err != nil {
		log.Error().Msgf("Error Registering Job for %s ", request.JobId)
		return 0, err
	}
	return requestId, nil

}

func (o *OnlineFeatureStore) ProcessJob(request *ProcessJobRequest) error {
	fg, err := o.jobRepo.GetById(request.RequestId)
	if fg == nil || err != nil {
		log.Error().Msgf("Error Approving Feature Group for %d", request.RequestId)
		return err
	}
	if fg.Status != "PENDING APPROVAL" {
		log.Error().Msgf("Feature Group is already Processed for %d", request.RequestId)
		return fmt.Errorf("feature group is already Processed for %d", request.RequestId)
	}
	var payload RegisterJobRequest
	if request.Status != "REJECTED" {
		json.Unmarshal([]byte(fg.Payload), &payload)
		err = o.Config.RegisterJob(payload.JobType, payload.JobId, payload.Token)
		if err != nil {
			log.Error().Msgf("Error Registering Job for %s , %s", payload.JobType, payload.JobId)
			return err
		}
	}
	err = o.jobRepo.Update(&job.Table{
		RequestId:    uint(request.RequestId),
		ApprovedBy:   request.ApproverId,
		Status:       request.Status,
		Service:      "Online Feature Store",
		RejectReason: request.RejectReason,
	})
	if err != nil {
		log.Error().Msgf("Error Approving Job for %s ", payload.JobId)
		return err
	}
	return nil
}

func (o *OnlineFeatureStore) AddFeatures(request *AddFeatureRequest) (uint, error) {
	payload, err := json.Marshal(request)
	if err != nil {
		fmt.Println("Error:", err)
		return 0, err
	}
	requestId, err := o.featureRepo.Create(&features.Table{
		Payload:           payload,
		CreatedBy:         request.UserId,
		EntityLabel:       request.EntityLabel,
		FeatureGroupLabel: request.FeatureGroupLabel,
		ApprovedBy:        "",
		Status:            "PENDING APPROVAL",
		RequestType:       "CREATE",
		CreatedAt:         time.Now(),
		UpdatedAt:         time.Now(),
		Service:           "Online Feature Store",
	})
	if err != nil {
		log.Error().Msgf("Error Adding Features for %s , %s", request.EntityLabel, request.FeatureGroupLabel)
		return 0, err
	}
	return requestId, nil
}

func (o *OnlineFeatureStore) EditFeatures(request *EditFeatureRequest) (uint, error) {
	payload, err := json.Marshal(request)
	if err != nil {
		fmt.Println("Error:", err)
		return 0, err
	}
	requestId, err := o.featureRepo.Create(&features.Table{
		Payload:           payload,
		CreatedBy:         request.UserId,
		EntityLabel:       request.EntityLabel,
		FeatureGroupLabel: request.FeatureGroupLabel,
		ApprovedBy:        "",
		Status:            "PENDING APPROVAL",
		RequestType:       "EDIT",
		CreatedAt:         time.Now(),
		UpdatedAt:         time.Now(),
		Service:           "Online Feature Store",
	})
	if err != nil {
		log.Error().Msgf("Error Adding Features for %s , %s", request.EntityLabel, request.FeatureGroupLabel)
		return 0, err
	}
	return requestId, nil
}

func (o *OnlineFeatureStore) DeleteFeatures(request *DeleteFeaturesRequest) (uint, error) {
	fg, err := o.Config.GetFeatureGroup(request.EntityLabel, request.FeatureGroupLabel)
	if err != nil {
		return 0, err
	}

	featureMetaMap := fg.Features[fg.ActiveVersion].FeatureMeta
	existingLabelSet := make(map[string]struct{})
	for key := range featureMetaMap {
		existingLabelSet[key] = struct{}{}
	}

	var missingFeatures []string
	for _, label := range request.FeatureLabels {
		if _, exists := existingLabelSet[label]; !exists {
			missingFeatures = append(missingFeatures, label)
		}
	}

	if len(missingFeatures) > 0 {
		return 0, fmt.Errorf("features not found in the active version schema: %s", strings.Join(missingFeatures, ", "))
	}

	payload, err := json.Marshal(request)
	if err != nil {
		fmt.Println("Error:", err)
		return 0, err
	}

	requestId, err := o.featureRepo.Create(&features.Table{
		Payload:           payload,
		CreatedBy:         request.UserId,
		EntityLabel:       request.EntityLabel,
		FeatureGroupLabel: request.FeatureGroupLabel,
		ApprovedBy:        "",
		Status:            "PENDING APPROVAL",
		RequestType:       "DELETE",
		CreatedAt:         time.Now(),
		UpdatedAt:         time.Now(),
		Service:           "Online Feature Store",
	})
	if err != nil {
		log.Error().Msgf("Error Deleting Features for %s , %s", request.EntityLabel, request.FeatureGroupLabel)
		return 0, err
	}
	return requestId, nil
}

func (o *OnlineFeatureStore) ProcessAddFeature(request *ProcessAddFeatureRequest) error {
	fg, err := o.featureRepo.GetById(request.RequestId)
	if fg == nil || err != nil {
		log.Error().Msgf("Error Approving Feature Group for %d", request.RequestId)
		return err
	}
	if fg.Status == "APPROVED" {
		log.Error().Msgf("Feature Group is already Processed for %d", request.RequestId)
		return fmt.Errorf("feature group is already Processed for %d", request.RequestId)
	}
	var addPayload AddFeatureRequest
	var editPayload EditFeatureRequest
	if request.Status != "REJECTED" {
		var featureLabels, featureDefaultValues, storageProvider, basePaths, dataPaths, stringLength, vectorLength []string
		if fg.RequestType == "CREATE" {
			json.Unmarshal(fg.Payload, &addPayload)
			for _, feature := range addPayload.Features {
				featureLabels = append(featureLabels, feature.Labels)
				featureDefaultValues = append(featureDefaultValues, feature.DefaultValues)
				storageProvider = append(storageProvider, feature.StorageProvider)
				basePaths = append(basePaths, feature.SourceBasePath)
				dataPaths = append(dataPaths, feature.SourceDataColumn)
				stringLength = append(stringLength, feature.StringLength)
				vectorLength = append(vectorLength, feature.VectorLength)
			}
			columns, store, pathsToUpdate, paths, err := o.Config.AddFeatures(addPayload.EntityLabel, addPayload.FeatureGroupLabel, featureLabels, featureDefaultValues, storageProvider, basePaths, dataPaths, stringLength, vectorLength)
			if err != nil {
				log.Error().Msgf("Error Adding Features for %s , %s", addPayload.EntityLabel, addPayload.FeatureGroupLabel)
				return err
			}

			err = o.Config.CreateAddFeaturesNodes(paths, pathsToUpdate)
			if err != nil {
				log.Error().Msgf("Error Creating Add Features Nodes for %s , %s", addPayload.EntityLabel, addPayload.FeatureGroupLabel)
				return err
			}

			if store.DbType != "scylla" {
				// Column creation is not required
				err = o.featureRepo.Update(&features.Table{
					RequestId:    uint(request.RequestId),
					ApprovedBy:   request.ApproverId,
					Status:       request.Status,
					Service:      "Online Feature Store",
					RejectReason: request.RejectReason,
				})
				if err != nil {
					log.Error().Msg("Error Approving Features")
					return err
				}
				return nil
			}

			for _, column := range columns {
				err = o.scyllaStores[store.ConfId].AddColumn(store.Table, column)
				if err != nil {
					log.Error().Msgf("Error Adding Column for %s", err)
					return err
				}
			}
		} else if fg.RequestType == "EDIT" {
			json.Unmarshal(fg.Payload, &editPayload)
			for _, feature := range editPayload.Features {
				featureLabels = append(featureLabels, feature.Labels)
				featureDefaultValues = append(featureDefaultValues, feature.DefaultValues)
				storageProvider = append(storageProvider, feature.StorageProvider)
				basePaths = append(basePaths, feature.SourceBasePath)
				dataPaths = append(dataPaths, feature.SourceDataColumn)
				stringLength = append(stringLength, feature.StringLength)
				vectorLength = append(vectorLength, feature.VectorLength)
			}
			columnsToAdd, store, err := o.Config.EditFeatures(editPayload.EntityLabel, editPayload.FeatureGroupLabel, featureLabels, featureDefaultValues, storageProvider, basePaths, dataPaths, stringLength, vectorLength)
			if err != nil {
				log.Error().Msgf("Error Editing Features for %s , %s", editPayload.EntityLabel, editPayload.FeatureGroupLabel)
				return err
			}
			if len(columnsToAdd) > 0 && store.DbType == "scylla" {
				for _, column := range columnsToAdd {
					err = o.scyllaStores[store.ConfId].AddColumn(store.Table, column)
					if err != nil {
						log.Error().Msgf("Error Adding Column for %s", err)
						return err
					}
				}
			}

		} else {
			return fmt.Errorf("invalid request type")
		}
	}
	err = o.featureRepo.Update(&features.Table{
		RequestId:    uint(request.RequestId),
		ApprovedBy:   request.ApproverId,
		Status:       request.Status,
		Service:      "Online Feature Store",
		RejectReason: request.RejectReason,
	})
	if err != nil {
		log.Error().Msg("Error Approving Features")
		return err
	}
	return nil
}

func (o *OnlineFeatureStore) ProcessDeleteFeatures(request *ProcessDeleteFeaturesRequest) error {
	fg, err := o.featureRepo.GetById(request.RequestId)
	if fg == nil || err != nil {
		log.Error().Msgf("Error Approving Feature Delete for %d", request.RequestId)
		return err
	}
	if fg.Status == "APPROVED" {
		log.Error().Msgf("Delete features request is already Processed for request id %d", request.RequestId)
		return fmt.Errorf("delete features request is already Processed for request id %d", request.RequestId)
	}

	if request.Status != "REJECTED" {
		var deletePayload DeleteFeaturesRequest
		json.Unmarshal(fg.Payload, &deletePayload)

		fg, err := o.Config.GetFeatureGroup(deletePayload.EntityLabel, deletePayload.FeatureGroupLabel)
		if err != nil {
			return err
		}

		featureMetaMap := fg.Features[fg.ActiveVersion].FeatureMeta
		existingLabelSet := make(map[string]struct{})
		for key := range featureMetaMap {
			existingLabelSet[key] = struct{}{}
		}

		var missingFeatures []string
		for _, label := range deletePayload.FeatureLabels {
			if _, exists := existingLabelSet[label]; !exists {
				missingFeatures = append(missingFeatures, label)
			}
		}

		if len(missingFeatures) > 0 {
			return fmt.Errorf("features not found in the active version schema: %s", strings.Join(missingFeatures, ", "))
		}

		err = o.Config.DeleteFeatures(deletePayload.EntityLabel, deletePayload.FeatureGroupLabel, deletePayload.FeatureLabels)
		if err != nil {
			log.Error().Msgf("Error Deleting Features for %s , %s", deletePayload.EntityLabel, deletePayload.FeatureGroupLabel)
			return err
		}
	}

	err = o.featureRepo.Update(&features.Table{
		RequestId:    uint(request.RequestId),
		ApprovedBy:   request.ApproverId,
		Status:       request.Status,
		Service:      "Online Feature Store",
		RejectReason: request.RejectReason,
	})
	if err != nil {
		log.Error().Msgf("Error updating delete features request status for request ID %d: %v", request.RequestId, err)
		return err
	}
	return nil
}

func (o *OnlineFeatureStore) RetrieveEntities() (*[]RetrieveEntityResponse, error) {
	entities, err := o.Config.GetEntities()
	var response []RetrieveEntityResponse
	for entityLabel, entity := range entities {
		response = append(response, RetrieveEntityResponse{
			EntityLabel:      entityLabel,
			Keys:             entity.Keys,
			InMemoryCache:    entity.InMemoryCache,
			DistributedCache: entity.DistributedCache,
		})
	}
	if err != nil {
		log.Error().Msgf("Error Retrieving Entities")
		return nil, err
	}
	return &response, nil
}

func (o *OnlineFeatureStore) RetrieveFeatureGroups(entityLabel string) (*[]RetrieveFeatureGroupResponse, error) {
	featureGroups, err := o.Config.GetFeatureGroups(entityLabel)
	if err != nil {
		log.Error().Msgf("Error Retrieving Feature Groups for %s", entityLabel)
		return nil, err
	}
	source, err := o.Config.GetSource()
	if err != nil {
		log.Error().Msgf("Error Retrieving Source Mapping")
		return nil, err
	}
	response := make([]RetrieveFeatureGroupResponse, 0)

	for fgLabel, featureGroup := range featureGroups {
		features := make(map[string]FeatureResponse)
		for version, feature := range featureGroup.Features {
			var sourceBasePaths []string
			var sourceDataColumns []string
			var storageProviders []string
			var stringLengths []uint16
			var vectorLengths []uint16
			if version != featureGroup.ActiveVersion {
				continue
			}
			featureResponse := FeatureResponse{
				Labels: feature.Labels,
			}
			featureLabels := strings.Split(feature.Labels, ",")
			for _, featureLabel := range featureLabels {
				stringLengths = append(stringLengths, feature.FeatureMeta[featureLabel].StringLength)
				vectorLengths = append(vectorLengths, feature.FeatureMeta[featureLabel].VectorLength)

				sourceKey := fmt.Sprintf("%s|%s|%s", entityLabel, fgLabel, featureLabel)
				sourceValue, exists := source[sourceKey]
				if exists && sourceValue != "" {
					valueParts := strings.Split(sourceValue, "|")
					if len(valueParts) == 4 {
						storageProviders = append(storageProviders, valueParts[0])
						sourceBasePaths = append(sourceBasePaths, valueParts[1])
						sourceDataColumns = append(sourceDataColumns, valueParts[2])
					} else {
						// If source data exists but is malformed, add empty values to maintain array alignment
						storageProviders = append(storageProviders, "")
						sourceBasePaths = append(sourceBasePaths, "")
						sourceDataColumns = append(sourceDataColumns, "")
					}
				} else {
					continue
				}
			}
			featureResponse.StorageProviders = storageProviders
			featureResponse.SourceBasePaths = sourceBasePaths
			featureResponse.SourceDataColumns = sourceDataColumns
			featureResponse.DefaultValues, _ = splitOnCommaOutsideBrackets(feature.DefaultValues)
			featureResponse.StringLengths = stringLengths
			featureResponse.VectorLengths = vectorLengths
			features[version] = featureResponse
		}
		response = append(response, RetrieveFeatureGroupResponse{
			EntityLabel:             entityLabel,
			FeatureGroupLabel:       fgLabel,
			Id:                      featureGroup.Id,
			ActiveVersion:           featureGroup.ActiveVersion,
			Features:                features,
			StoreId:                 featureGroup.StoreId,
			DataType:                featureGroup.DataType,
			TtlInSeconds:            int(featureGroup.TtlInSeconds),
			JobId:                   featureGroup.JobId,
			InMemoryCacheEnabled:    featureGroup.InMemoryCacheEnabled,
			DistributedCacheEnabled: featureGroup.DistributedCacheEnabled,
			LayoutVersion:           featureGroup.LayoutVersion,
		})
	}
	return &response, nil
}

func (o *OnlineFeatureStore) GetAllEntitiesRequest(email, role string) ([]entity.Table, error) {
	var response []entity.Table
	var err error
	if role == "user" {
		response, err = o.entityRepo.GetAllByUserId(email)
	} else if role == "admin" {
		response, err = o.entityRepo.GetAll()
	} else {
		return response, fmt.Errorf("invalid role")
	}
	if err != nil {
		log.Error().Msgf("Error Retrieving Entities for %s", email)
		return nil, err
	}
	return response, nil
}

func (o *OnlineFeatureStore) GetAllFeatureGroupsRequest(email, role string) ([]featuregroup.Table, error) {
	var response []featuregroup.Table
	var err error
	if role == "user" {
		response, err = o.fgRepo.GetAllByUserId(email)
	} else if role == "admin" {
		response, err = o.fgRepo.GetAll()
	} else {
		return response, fmt.Errorf("invalid role")
	}
	if err != nil {
		log.Error().Msgf("Error Retrieving Entities for %s", email)
		return nil, err
	}
	return response, nil
}

func (o *OnlineFeatureStore) GetAllJobsRequest(email, role string) ([]job.Table, error) {
	var response []job.Table
	var err error
	if role == "user" {
		response, err = o.jobRepo.GetAllByUserId(email)
	} else if role == "admin" {
		response, err = o.jobRepo.GetAll()
	} else {
		return response, fmt.Errorf("invalid role")
	}
	if err != nil {
		log.Error().Msgf("Error Retrieving Entities for %s", email)
		return nil, err
	}
	return response, nil
}

func (o *OnlineFeatureStore) GetAllStoresRequest(email, role string) ([]store.Table, error) {
	var response []store.Table
	var err error
	if role == "user" {
		response, err = o.storeRepo.GetAllByUserId(email)
	} else if role == "admin" {
		response, err = o.storeRepo.GetAll()
	} else {
		return response, fmt.Errorf("invalid role")
	}
	if err != nil {
		log.Error().Msgf("Error Retrieving Entities for %s", email)
		return nil, err
	}
	return response, nil
}

func (o *OnlineFeatureStore) GetAllFeaturesRequest(email, role string) ([]features.Table, error) {
	var response []features.Table
	var err error
	if role == "user" {
		response, err = o.featureRepo.GetAllByUserId(email)
	} else if role == "admin" {
		response, err = o.featureRepo.GetAll()
	} else {
		return response, fmt.Errorf("invalid role")
	}
	if err != nil {
		log.Error().Msgf("Error Retrieving Entities for %s", email)
		return nil, err
	}
	return response, nil
}

func (o *OnlineFeatureStore) RetrieveSourceMapping(jobId, jobToken string) (*RetrieveSourceMappingResponse, error) {
	token, err := o.Config.GetJobsToken("writer", jobId)
	if err != nil {
		log.Error().Msgf("Error Retrieving Source Mapping")
		return nil, err
	}
	if token != jobToken {
		return nil, fmt.Errorf("invalid token")
	}
	sourceData, err := o.Config.GetSource()
	if err != nil {
		log.Error().Msgf("Error Retrieving Source Mapping")
		return nil, err
	}
	response := RetrieveSourceMappingResponse{}
	storageMap := make(map[string]map[string][]DataPaths)
	entityToKey := make(map[string][]string)
	uniqueEntityLabels := make(map[string]bool)
	for key, value := range sourceData {
		// Split the key
		keyParts := strings.Split(key, "|")
		if len(keyParts) != 3 {
			fmt.Println("Skipping invalid key:", key)
			continue
		}
		entityLabel, featureGroupLabel, featureLabel := keyParts[0], keyParts[1], keyParts[2]
		fg, err := o.Config.GetFeatureGroup(entityLabel, featureGroupLabel)
		if err != nil {
			fmt.Println("Error Getting Fg", key)
			continue
		}
		if fg.JobId != jobId {
			continue
		}
		if _, exists := uniqueEntityLabels[entityLabel]; !exists {
			uniqueEntityLabels[entityLabel] = true
		}
		// Split the value
		valueParts := strings.Split(value, "|")
		if len(valueParts) != 4 {
			fmt.Println("Skipping invalid value:", value)
			continue
		}
		storageType, basePath, columnName, defaultValue := valueParts[0], valueParts[1], valueParts[2], valueParts[3]

		// Create DataPaths entry
		dataPath := DataPaths{
			EntityLabel:       entityLabel,
			FeatureGroupLabel: featureGroupLabel,
			FeatureLabel:      featureLabel,
			SourceDataColumn:  columnName,
			DefaultValue:      defaultValue,
			DataType:          fg.DataType,
		}

		// Group by storage type
		if _, exists := storageMap[storageType]; !exists {
			storageMap[storageType] = make(map[string][]DataPaths)
		}
		storageMap[storageType][basePath] = append(storageMap[storageType][basePath], dataPath)
	}
	for entityLabel := range uniqueEntityLabels {
		entityKeys, err := o.Config.GetEntityKeys(entityLabel)
		for _, value := range entityKeys {
			entityToKey[entityLabel] = append(entityToKey[entityLabel], value.EntityLabel)
		}
		if err != nil {
			fmt.Println("Error Getting Entity Keys", entityLabel)
			continue
		}
	}
	response.Keys = entityToKey
	// Convert the grouped map into the response struct
	for storageType, basePathMap := range storageMap {
		var basePaths []BasePath
		for basePath, dataPaths := range basePathMap {
			basePaths = append(basePaths, BasePath{
				SourceBasePath: basePath,
				DataPaths:      dataPaths,
			})
		}
		response.Data = append(response.Data, Data{
			StorageProvider: storageType,
			BasePath:        basePaths,
		})
	}

	return &response, nil
}

func splitOnCommaOutsideBrackets(input string) ([]string, error) {
	var parts []string
	var currentPart []rune
	openBrackets := 0

	for _, char := range input {
		switch char {
		case '[':
			openBrackets++
		case ']':
			openBrackets--
			if openBrackets < 0 {
				return nil, fmt.Errorf("mismatched brackets in input")
			}
		case ',':
			if openBrackets == 0 {
				parts = append(parts, string(currentPart))
				currentPart = nil
				continue
			}
		}
		currentPart = append(currentPart, char)
	}

	if openBrackets != 0 {
		return nil, fmt.Errorf("mismatched brackets in input")
	}

	// Append the last part
	if len(currentPart) > 0 {
		parts = append(parts, string(currentPart))
	}

	return parts, nil
}

func (o *OnlineFeatureStore) GetOnlineFeatureMapping(request GetOnlineFeatureMappingRequest) (GetOnlineFeatureMappingResponse, error) {
	onlineFeatureList := make(map[string]string)

	sourceData, err := o.Config.GetSource()
	if err != nil {
		log.Error().Msgf("Error Retrieving Source Mapping")
		return GetOnlineFeatureMappingResponse{}, err
	}

	sourceDataMap := make(map[string]string)

	for key, value := range sourceData {
		keyParts := strings.Split(key, "|")
		if len(keyParts) != 3 {
			fmt.Println("Skipping invalid key:", key)
			continue
		}

		valueParts := strings.Split(value, "|")
		if len(valueParts) != 4 {
			fmt.Println("Skipping invalid value:", value)
			continue
		}

		storageType, basePath, columnName := valueParts[0], valueParts[1], valueParts[2]
		ckey := keyParts[0] + ":" + keyParts[1] + ":" + keyParts[2]
		sourceDataMap[storageType+"|"+basePath+"|"+columnName] = ckey
	}

	for _, feature := range request.OfflineFeatureList {
		parts := strings.Split(feature, "|")
		prefix := strings.ToLower(parts[0])
		if slices.Contains(FeatureList, parts[0]) {
			if sourceDataMap[strings.Join(parts[1:], "|")] != "" {
				onlineFeatureList[feature] = prefix + ":" + sourceDataMap[strings.Join(parts[1:], "|")]
			}
		} else if sourceDataMap[feature] != "" {
			onlineFeatureList[feature] = sourceDataMap[feature]
		}
	}
	return GetOnlineFeatureMappingResponse{
		Error: "",
		Data:  onlineFeatureList,
	}, nil
}<|MERGE_RESOLUTION|>--- conflicted
+++ resolved
@@ -46,7 +46,6 @@
 func InitV1ConfigHandler() Config {
 	if config == nil {
 		once.Do(func() {
-<<<<<<< HEAD
 			scyllaActiveConfIdsStr := onlinefeaturestore.ScyllaActiveConfIdsStr
 			redisFailoverActiveConfIdsStr := onlinefeaturestore.RedisFailoverActiveConfIdsStr
 			if scyllaActiveConfIdsStr == "" {
@@ -66,33 +65,8 @@
 				scyllaStore, err2 := scylla.NewRepository(conn)
 				if err2 != nil {
 					log.Error().Msgf("Error in creating scylla store")
-=======
-			scyllaActiveConfIdsStr := viper.GetString(storageScyllaPrefix + activeConfIds)
-			redisFailoverActiveConfIdsStr := viper.GetString(storageRedisFailoverPrefix + activeConfIds)
-
-			scyllaStores := make(map[int]scylla.Store)
-
-			if scyllaActiveConfIdsStr != "" {
-				scyllaActiveIds := strings.Split(scyllaActiveConfIdsStr, ",")
-				scyllaStores = make(map[int]scylla.Store, len(scyllaActiveIds))
-				for _, configIdStr := range scyllaActiveIds {
-					confIdToDbTypeMap[configIdStr] = "scylla"
-					activeConfigId, err := strconv.Atoi(configIdStr)
-					if err != nil {
-						log.Error().Msgf("Error in converting config id %s to int", configIdStr)
-						continue
-					}
-					connFacade, _ := infra.Scylla.GetConnection(activeConfigId)
-					conn := connFacade.(*infra.ScyllaClusterConnection)
-					scyllaStore, err2 := scylla.NewRepository(conn)
-					if err2 != nil {
-						log.Error().Msgf("Error in creating scylla store")
-					}
-					scyllaStores[activeConfigId] = scyllaStore
->>>>>>> 4895913f
 				}
-			} else {
-				log.Warn().Msg("SCYLLA_ACTIVE_CONFIG_IDS not configured, running without Scylla stores")
+				scyllaStores[activeConfigId] = scyllaStore
 			}
 			if redisFailoverActiveConfIdsStr != "" {
 				redisFailoverActiveIds := strings.Split(redisFailoverActiveConfIdsStr, ",")
