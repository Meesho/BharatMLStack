--- conflicted
+++ resolved
@@ -252,88 +252,17 @@
   };
 
   const handleSubmit = async () => {
-    // Validate required fields - Label and Default Value
-    const hasEmptyRequiredFields = FeatureAdditionData.features.some(
-      feature => !feature.labels.trim() || !feature["default-values"].trim()
+    // Validate required fields
+    const hasEmptyLengthFields = FeatureAdditionData.features.some(
+      feature => !feature["string-length"] || !feature["vector-length"]
     );
-
-    if (hasEmptyRequiredFields) {
-      setModalMessage("Label and Default Value are required for all features");
-<<<<<<< HEAD
+    
+    if (hasEmptyLengthFields) {
+      setModalMessage("String Length and Vector Length are required for all features");
       setShowErrorModal(true);
       return;
     }
     
-    // Process and validate length fields based on data type
-    const selectedFeatureGroup = featureGroups.find(
-      group => group?.label === FeatureAdditionData["feature-group-label"]
-    );
-    const dataType = selectedFeatureGroup?.["data-type"];
-    const showStringLength = shouldShowField(dataType, 'string');
-    const showVectorLength = shouldShowField(dataType, 'vector');
-
-    const updatedFeatures = FeatureAdditionData.features.map(feature => ({
-      ...feature,
-      "string-length": showStringLength ? feature["string-length"] : "0",
-      "vector-length": showVectorLength ? feature["vector-length"] : "0"
-    }));
-
-    // Validate that shown length fields are > 0
-    const hasInvalidLengthFields = updatedFeatures.some(feature => {
-      if (showStringLength && (!feature["string-length"] || parseFloat(feature["string-length"]) <= 0)) return true;
-      if (showVectorLength && (!feature["vector-length"] || parseFloat(feature["vector-length"]) <= 0)) return true;
-      return false;
-    });
-
-    if (hasInvalidLengthFields) {
-      const requiredFields = [];
-      if (showStringLength) requiredFields.push("String Length");
-      if (showVectorLength) requiredFields.push("Vector Length");
-      const message = `${requiredFields.join(" and ")} must be greater than 0 for all features`;
-      setModalMessage(message);
-      setShowErrorModal(true);
-      return;
-    }
-
-    const finalFeatureAdditionData = {
-      ...FeatureAdditionData,
-      features: updatedFeatures
-    };
-=======
-      setShowErrorModal(true);
-      return;
-    }
-    // Validate required fields - String Length and Vector Length based on data type
-    const selectedFeatureGroup = featureGroups.find(
-      group => group?.label === FeatureAdditionData["feature-group-label"]
-    );
-    const dataType = selectedFeatureGroup?.["data-type"];
-    const showStringLength = shouldShowField(dataType, 'string');
-    const showVectorLength = shouldShowField(dataType, 'vector');
-
-    const hasEmptyLengthFields = FeatureAdditionData.features.some(feature => {
-      if (showStringLength && (!feature["string-length"] || feature["string-length"].trim() === "")) {
-        return true;
-      }
-      if (showVectorLength && (!feature["vector-length"] || feature["vector-length"].trim() === "")) {
-        return true;
-      }
-      return false;
-    });
-
-    if (hasEmptyLengthFields) {
-      const requiredFields = [];
-      if (showStringLength) requiredFields.push("String Length");
-      if (showVectorLength) requiredFields.push("Vector Length");
-      const message = requiredFields.length > 0
-        ? `${requiredFields.join(" and ")} ${requiredFields.length > 1 ? 'are' : 'is'} required for all features`
-        : "Required fields are missing";
-      setModalMessage(message);
-      setShowErrorModal(true);
-      return;
-    }
->>>>>>> 84c26547
-
     try {
       const response = await fetch(`${URL_CONSTANTS.REACT_APP_HORIZON_BASE_URL}/api/v1/online-feature-store/add-features`, {
         method: 'POST',
@@ -547,7 +476,6 @@
                             </Tooltip>
                           </InputAdornment>
                         )
-<<<<<<< HEAD
                       }
                     }}
                   />
@@ -585,45 +513,6 @@
                       }
                     }}
                   />
-=======
-                      }
-                    }}
-                  />
-                  <TextField
-                    label="Source Data Column"
-                    name="source-data-column"
-                    value={feature["source-data-column"]}
-                    onChange={(e) => handleFeatureChange(index, e)}
-                    margin="normal"
-                    fullWidth
-                    slotProps={{
-                      input: {
-                        endAdornment: (
-                          <InputAdornment position="end">
-                            <Tooltip
-                              title="Name of the column in offline source"
-                              placement="bottom-end"
-                              slotProps={{
-                                tooltip: {
-                                  sx: {
-                                    bgcolor: 'white',
-                                    color: 'black',
-                                    border: '1px solid #cccccc',
-                                    boxShadow: '0px 2px 8px rgba(0, 0, 0, 0.15)',
-                                    p: 1,
-                                    maxWidth: '250px',
-                                  }
-                                }
-                              }}
-                            >
-                              <InfoIcon style={{ color: '#522b4a', cursor: 'pointer', fontSize: '20px' }} />
-                            </Tooltip>
-                          </InputAdornment>
-                        )
-                      }
-                    }}
-                  />
->>>>>>> 84c26547
                 </div>
 
                 {/* Row 3: String Length, Vector Length, and Remove Button */}
