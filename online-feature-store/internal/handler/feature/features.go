--- conflicted
+++ resolved
@@ -3,10 +3,11 @@
 import (
 	"context"
 	"fmt"
-	"github.com/Meesho/BharatMLStack/online-feature-store/internal/types"
 	"strconv"
 	"sync"
 	"time"
+
+	"github.com/Meesho/BharatMLStack/online-feature-store/internal/types"
 
 	"github.com/Meesho/BharatMLStack/online-feature-store/internal/config"
 	"github.com/Meesho/BharatMLStack/online-feature-store/internal/data/blocks"
@@ -169,11 +170,7 @@
 			return nil, fmt.Errorf("failed to get string lengths for feature group %v: %s", featureGroup.Id, err)
 		}
 		sequence, err := h.config.GetSequenceNo(entityLabel, featureGroup.Id, activeVersion, featureLabel)
-<<<<<<< HEAD
 		if err != nil || sequence == -1 {
-=======
-		if err != nil || sequence == -1{
->>>>>>> ba393f53
 			return nil, fmt.Errorf("failed to get sequence number for feature %s in feature group %v: %s", featureLabel, featureGroup.Id, err)
 		}
 		decodedValue, err := blocks.HelperVectorFeatureStringToConcatenatedString(encodedValue, int(stringLengths[sequence]))
