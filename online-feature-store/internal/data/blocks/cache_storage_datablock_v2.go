--- conflicted
+++ resolved
@@ -17,10 +17,7 @@
 	CacheTypeInMemory CacheType = iota
 	CacheTypeDistributed
 	CacheTypeStorage
-<<<<<<< HEAD
-=======
-
->>>>>>> ba393f53
+
 	csdbPrefixLen      = 4
 	CSDBLayoutVersion1 = 1
 )
