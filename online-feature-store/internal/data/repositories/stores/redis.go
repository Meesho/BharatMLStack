--- conflicted
+++ resolved
@@ -85,7 +85,6 @@
 		}
 		keyToRowMap[key] = row
 	}
-<<<<<<< HEAD
 
 	if canReplace {
 		return r.batchPersistReplace(entityLabel, keysToRead, keyToRowMap)
@@ -100,22 +99,6 @@
 	for _, key := range keysToRead {
 		rowForKey := keyToRowMap[key]
 
-=======
-
-	if canReplace {
-		return r.batchPersistReplace(entityLabel, keysToRead, keyToRowMap)
-	} else {
-		return r.batchPersistMerge(entityLabel, keysToRead, keyToRowMap)
-	}
-}
-
-func (r *RedisStore) batchPersistReplace(entityLabel string, keysToRead []string, keyToRowMap map[string]models.Row) error {
-	pipe := r.client.Pipeline()
-
-	for _, key := range keysToRead {
-		rowForKey := keyToRowMap[key]
-
->>>>>>> ba393f53
 		finalCSDB, maxTtl, err := r.createCSDBFromRow(rowForKey)
 		if err != nil {
 			return fmt.Errorf("failed to create CSDB from row for key %s: %w", key, err)
@@ -125,10 +108,6 @@
 		if err != nil {
 			return fmt.Errorf("failed to serialize final CSDB for key %s: %w", key, err)
 		}
-<<<<<<< HEAD
-
-=======
->>>>>>> ba393f53
 		if maxTtl == 0 { //handle infinite ttl
 			pipe.Set(r.ctx, key, serializedCSDB, -1)
 		} else {
@@ -177,10 +156,6 @@
 		if err != nil {
 			return fmt.Errorf("failed to serialize final CSDB for key %s: %w", key, err)
 		}
-<<<<<<< HEAD
-
-=======
->>>>>>> ba393f53
 		if maxTtl == 0 { //handle infinite ttl
 			pipe.Set(r.ctx, key, serializedCSDB, -1)
 		} else {
